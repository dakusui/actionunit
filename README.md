--- conflicted
+++ resolved
@@ -52,12 +52,7 @@
                 )
             )
         );
-<<<<<<< HEAD
-        // When
-        new ReportingActionPerformer.Builder(action).build().perform();
-=======
         new ReportingActionPerformer.Builder(givenAction).to(Writer.Std.ERR).build().perform();
->>>>>>> 14372ce9
     }
   }
 ```
