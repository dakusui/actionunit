--- conflicted
+++ resolved
@@ -3,11 +3,7 @@
     <groupId>com.github.dakusui</groupId>
     <artifactId>actionunit</artifactId>
     <packaging>jar</packaging>
-<<<<<<< HEAD
-    <version>2.0.0-SNAPSHOT</version>
-=======
     <version>2.0.1-SNAPSHOT</version>
->>>>>>> b64c6ca7
     <description>Action based junit test runner library</description>
 
     <name>actionunit</name>
