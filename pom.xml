<project xmlns="http://maven.apache.org/POM/4.0.0" xmlns:xsi="http://www.w3.org/2001/XMLSchema-instance" xsi:schemaLocation="http://maven.apache.org/POM/4.0.0 http://maven.apache.org/maven-v4_0_0.xsd">
    <modelVersion>4.0.0</modelVersion>
    <groupId>com.github.dakusui</groupId>
    <artifactId>actionunit</artifactId>
    <packaging>jar</packaging>
<<<<<<< HEAD
    <version>3.2.2-SNAPSHOT</version>
=======
    <version>4.0.1-SNAPSHOT</version>
>>>>>>> 61d04920
    <description>Action based junit test runner library</description>

    <name>actionunit</name>
    <url>https://github.com/dakusui/actionunit</url>

    <licenses>
        <license>
            <name>Apache License, Version 2.0</name>
            <url>http://www.apache.org/licenses/LICENSE-2.0.txt</url>
            <distribution>repo</distribution>
        </license>
    </licenses>

    <scm>
        <connection>scm:git:git@github.com/dakusui/actionunit.git</connection>
        <developerConnection>scm:git:git@github.com:dakusui/actionunit.git
        </developerConnection>
        <url>http://dakusui.github.io/actionuint</url>
<<<<<<< HEAD
        <tag>actionunit-3.1.x</tag>
=======
        <tag>actionunit-4.0.x</tag>
>>>>>>> 61d04920
    </scm>

    <developers>
        <developer>
            <id>dakusui</id>
            <name>Hiroshi Ukai</name>
            <email>dakusui@gmail.com</email>
        </developer>
    </developers>

    <properties>
        <project.build.sourceEncoding>UTF-8</project.build.sourceEncoding>
    </properties>

    <dependencies>
        <dependency>
            <groupId>com.github.dakusui</groupId>
            <artifactId>cmd</artifactId>
            <version>1.0.0</version>
        </dependency>
        <dependency>
            <groupId>com.github.dakusui</groupId>
            <artifactId>thincrest</artifactId>
            <version>3.1.4</version>
        </dependency>
        <dependency>
            <groupId>org.hamcrest</groupId>
            <artifactId>hamcrest-junit</artifactId>
            <version>2.0.0.0</version>
            <scope>test</scope>
        </dependency>
        <dependency>
            <groupId>org.slf4j</groupId>
            <artifactId>slf4j-api</artifactId>
            <version>1.7.12</version>
        </dependency>
        <dependency>
            <groupId>junit</groupId>
            <artifactId>junit</artifactId>
            <version>4.12</version>
        </dependency>
        <dependency>
            <groupId>org.mockito</groupId>
            <artifactId>mockito-core</artifactId>
            <version>1.10.19</version>
        </dependency>
    </dependencies>

    <build>
        <plugins>
            <plugin>
                <groupId>org.apache.maven.plugins</groupId>
                <artifactId>maven-compiler-plugin</artifactId>
                <version>3.1</version>
                <configuration>
                    <source>1.8</source>
                    <target>1.8</target>
                    <compilerArgs>
                        <!--
                        <arg>-Xlint:all,-options,-path</arg>
                        -->
                    </compilerArgs>
                </configuration>
            </plugin>
            <plugin>
                <groupId>org.apache.maven.plugins</groupId>
                <artifactId>maven-release-plugin</artifactId>
                <version>2.5</version>
                <configuration>
                    <arguments>-Dgpg.passphrase=${gpg.passphrase}</arguments>
                </configuration>
            </plugin>
            <plugin>
                <groupId>org.codehaus.mojo</groupId>
                <artifactId>cobertura-maven-plugin</artifactId>
                <version>2.7</version>
                <configuration>
                    <formats>
                        <format>html</format>
                        <format>xml</format>
                    </formats>
                    <check />
                </configuration>
            </plugin>
            <plugin>
                <!-- Run with mvn org.pitest:pitest-maven:mutationCoverage -->
                <groupId>org.pitest</groupId>
                <artifactId>pitest-maven</artifactId>
                <version>1.1.7</version>
                <configuration>
                    <targetClasses>
                        <param>com.github.dakusui.actionunit.*</param>
                    </targetClasses>
                    <targetTests>
                        <param>*Test</param>
                    </targetTests>
                </configuration>
            </plugin>
        </plugins>
    </build>

    <distributionManagement>
        <snapshotRepository>
            <id>sonatype-nexus-snapshots</id>
            <name>Sonatype Nexus snapshot repository</name>
            <url>https://oss.sonatype.org/content/repositories/snapshots</url>
        </snapshotRepository>
        <repository>
            <id>sonatype-nexus-staging</id>
            <name>Sonatype Nexus release repository</name>
            <url>https://oss.sonatype.org/service/local/staging/deploy/maven2/
            </url>
        </repository>
    </distributionManagement>

    <profiles>
        <profile>
            <id>release-sign-artifacts</id>
            <activation>
                <property>
                    <name>performRelease</name>
                    <value>true</value>
                </property>
            </activation>
            <build>
                <plugins>
                    <plugin>
                        <groupId>org.apache.maven.plugins</groupId>
                        <artifactId>maven-gpg-plugin</artifactId>
                        <version>1.4</version>
                        <configuration>
                            <passphrase>${gpg.passphrase}</passphrase>
                        </configuration>
                        <executions>
                            <execution>
                                <id>sign-artifacts</id>
                                <phase>verify</phase>
                                <goals>
                                    <goal>sign</goal>
                                </goals>
                            </execution>
                        </executions>
                    </plugin>
                </plugins>
            </build>
        </profile>
    </profiles>
</project><|MERGE_RESOLUTION|>--- conflicted
+++ resolved
@@ -3,11 +3,7 @@
     <groupId>com.github.dakusui</groupId>
     <artifactId>actionunit</artifactId>
     <packaging>jar</packaging>
-<<<<<<< HEAD
     <version>3.2.2-SNAPSHOT</version>
-=======
-    <version>4.0.1-SNAPSHOT</version>
->>>>>>> 61d04920
     <description>Action based junit test runner library</description>
 
     <name>actionunit</name>
@@ -26,11 +22,7 @@
         <developerConnection>scm:git:git@github.com:dakusui/actionunit.git
         </developerConnection>
         <url>http://dakusui.github.io/actionuint</url>
-<<<<<<< HEAD
-        <tag>actionunit-3.1.x</tag>
-=======
-        <tag>actionunit-4.0.x</tag>
->>>>>>> 61d04920
+        <tag>actionunit-3.2.x</tag>
     </scm>
 
     <developers>
