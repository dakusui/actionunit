--- conflicted
+++ resolved
@@ -1,12 +1,6 @@
 package com.github.dakusui.actionunit.visitors;
 
-<<<<<<< HEAD
-import com.github.dakusui.actionunit.exceptions.Abort;
 import com.github.dakusui.actionunit.Action;
-import com.github.dakusui.actionunit.exceptions.ActionException;
-=======
-import com.github.dakusui.actionunit.Action;
->>>>>>> 29fe2f62
 import com.github.dakusui.actionunit.Context;
 import com.github.dakusui.actionunit.actions.*;
 import com.github.dakusui.actionunit.connectors.Connectors;
@@ -18,15 +12,9 @@
 import java.util.Map;
 import java.util.concurrent.*;
 
-<<<<<<< HEAD
-import static com.github.dakusui.actionunit.exceptions.Abort.abort;
-import static com.github.dakusui.actionunit.Utils.describe;
-import static com.github.dakusui.actionunit.Utils.runWithTimeout;
-=======
 import static com.github.dakusui.actionunit.Utils.describe;
 import static com.github.dakusui.actionunit.Utils.runWithTimeout;
 import static com.github.dakusui.actionunit.exceptions.Abort.abort;
->>>>>>> 29fe2f62
 import static com.google.common.base.Preconditions.*;
 import static com.google.common.base.Throwables.propagate;
 import static com.google.common.collect.Iterables.size;
@@ -245,23 +233,12 @@
       }
 
       @Override
-<<<<<<< HEAD
-      public void visit(With.Tag tagAction) {
-=======
       public void visit(Tag tagAction) {
->>>>>>> 29fe2f62
         acceptTagAction(tagAction, action, this);
       }
     };
   }
 
-<<<<<<< HEAD
-  protected static void acceptTagAction(With.Tag tagAction, With withAction, ActionRunner runner) {
-    tagAction.toLeaf(withAction.source(), withAction.getSinks(), runner).accept(runner);
-  }
-
-=======
->>>>>>> 29fe2f62
   /**
    * An extension point to allow users to customize how a concurrent action will be
    * executed by this {@code Visitor}.
@@ -358,23 +335,15 @@
       }
 
       public Path enter(Action action) {
-<<<<<<< HEAD
-=======
         if (action instanceof Action.IgnoredInPathCalculation) {
           return this;
         }
         action = getAction(action);
->>>>>>> 29fe2f62
         this.add(action);
         return this;
       }
 
       public Path leave(Action action) {
-<<<<<<< HEAD
-        checkState(action == this.remove(this.size() - 1));
-        return this;
-      }
-=======
         if (action instanceof Action.IgnoredInPathCalculation) {
           return this;
         }
@@ -388,7 +357,6 @@
         }
         return action;
       }
->>>>>>> 29fe2f62
     }
 
     private final Map<Path, Result> resultMap;
@@ -398,21 +366,12 @@
 
     public WithResult() {
       this(new Path());
-<<<<<<< HEAD
     }
 
     public WithResult(Path current) {
       this(new ConcurrentHashMap<Path, Result>(), current);
     }
 
-=======
-    }
-
-    public WithResult(Path current) {
-      this(new ConcurrentHashMap<Path, Result>(), current);
-    }
-
->>>>>>> 29fe2f62
     public WithResult(Map<Path, Result> resultMap, Path current) {
       this.resultMap = checkNotNull(resultMap);
       this.current = checkNotNull(current).snapshot();
@@ -515,11 +474,7 @@
     }
 
     @Override
-<<<<<<< HEAD
-    public void visit(final With.Tag action) {
-=======
     public void visit(final Tag action) {
->>>>>>> 29fe2f62
       visitAndRecord(
           new Runnable() {
             @Override
@@ -567,8 +522,6 @@
     }
 
     @Override
-<<<<<<< HEAD
-=======
     protected Iterable<Callable<Boolean>> toCallables(final Concurrent action) {
       return toCallables(toRunnablesWithNewInstance(action));
     }
@@ -594,7 +547,6 @@
     }
 
     @Override
->>>>>>> 29fe2f62
     protected ActionRunner createChildFor(final With action) {
       return new ActionRunner.WithResult(this.resultMap, this.current) {
         @Override
@@ -604,11 +556,7 @@
         }
 
         @Override
-<<<<<<< HEAD
-        public void visit(With.Tag tagAction) {
-=======
         public void visit(Tag tagAction) {
->>>>>>> 29fe2f62
           acceptTagAction(tagAction, action, this);
         }
       };
@@ -658,18 +606,8 @@
 
         private Result.Code getResultCode(Action action) {
           Path path = this.current.snapshot().enter(action);
-<<<<<<< HEAD
-          if (nestLevel == 0 || (nestLevel == 1 && ForEach.class.isAssignableFrom(action.getClass()))) {
-            if (resultMap.containsKey(path)) {
-              return resultMap.get(path).code;
-            }
-            return Result.Code.NOTRUN;
-          } else {
-            return Result.Code.NA;
-=======
           if (resultMap.containsKey(path)) {
             return resultMap.get(path).code;
->>>>>>> 29fe2f62
           }
           return Result.Code.NOTRUN;
         }
@@ -737,18 +675,8 @@
         /**
          * Mismatched expectation.
          */
-<<<<<<< HEAD
-        FAIL("F"),
-        /**
-         * Action is not applicable. This code is used for actions under
-         * {@link ForEach}, which are instantiated
-         * every time for each value it gives.
-         */
-        NA("-");
-=======
         FAIL("F");
 
->>>>>>> 29fe2f62
 
         private final String symbol;
 
