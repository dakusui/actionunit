--- conflicted
+++ resolved
@@ -69,25 +69,7 @@
       }
 
       private With createWithAction(final Source<T> t) {
-<<<<<<< HEAD
-        return new With.Base<T>(t, ForEach.this.action, ForEach.this.sinks) {
-          @Override
-          public int hashCode() {
-            return ForEach.this.action.hashCode();
-          }
-
-          @Override
-          public boolean equals(Object anotherObject) {
-            if (!(anotherObject instanceof With.Base)) {
-              return false;
-            }
-            With.Base another = (With.Base) anotherObject;
-            return ForEach.this.action.equals(another.action) && Arrays.equals(ForEach.this.sinks, another.sinks);
-          }
-        };
-=======
         return new HiddenWithAction<>(t, ForEach.this.action, ForEach.this.sinks);
->>>>>>> b64c6ca7
       }
     };
     return new HiddenSequential((Sequential) ForEach.this.factory.create(transform(dataSource, func)));
