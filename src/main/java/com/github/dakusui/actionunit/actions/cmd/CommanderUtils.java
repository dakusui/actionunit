package com.github.dakusui.actionunit.actions.cmd;

import com.github.dakusui.actionunit.actions.RetryOption;
import com.github.dakusui.actionunit.core.Action;
import com.github.dakusui.actionunit.core.context.*;
import com.github.dakusui.actionunit.core.context.multiparams.Params;
import com.github.dakusui.processstreamer.core.process.ProcessStreamer;
import com.github.dakusui.processstreamer.core.process.Shell;
import org.slf4j.Logger;
import org.slf4j.LoggerFactory;

import java.io.File;
import java.util.Map;
import java.util.function.Function;
import java.util.stream.Stream;

import static com.github.dakusui.actionunit.core.ActionSupport.leaf;
import static com.github.dakusui.actionunit.core.context.ContextFunctions.multiParamsConsumerFor;
import static com.github.dakusui.actionunit.core.context.ContextFunctions.multiParamsPredicateFor;
import static com.github.dakusui.actionunit.utils.InternalUtils.objectToStringIfOverridden;
import static com.github.dakusui.printables.Printables.printableConsumer;
import static com.github.dakusui.printables.Printables.printablePredicate;
import static java.lang.String.format;
import static java.util.Objects.requireNonNull;
import static java.util.stream.Collectors.joining;

public enum CommanderUtils {
  ;

  private static final Logger LOGGER = LoggerFactory.getLogger(CommanderUtils.class);

  public static String quoteWithApostropheForShell(String s) {
    return String.format("'%s'", escapeSingleQuotesForShell(s));
  }

  private static String escapeSingleQuotesForShell(String s) {
    return requireNonNull(s).replaceAll("('+)", "'\"$1\"'");
  }

  static Action createAction(Commander commander, String[] variableNames) {
    return RetryOption.retryAndTimeOut(
        leaf(createContextConsumer(commander)),
        commander.retryOption());
  }

  static StreamGenerator<String> createStreamGenerator(
      Commander<?> commander) {
    return StreamGenerator.fromContextWith(
        new Function<Params, Stream<String>>() {
          @Override
          public Stream<String> apply(Params params) {
            return createProcessStreamerBuilder(commander, params)
                .checker(commander.checker())
                .build()
                .stream()
                .peek(commander.downstreamConsumer());
          }

          @Override
          public String toString() {
            return format("(%s)", commander.buildCommandLineComposer().format());
          }
        },
        commander.variableNames()
    );
  }

  static ContextConsumer createContextConsumer(Commander<?> commander) {
    requireNonNull(commander);
    return multiParamsConsumerFor(commander.variableNames())
        .toContextConsumer(
            printableConsumer(
                (Params params) -> createProcessStreamerBuilder(commander, params)
                    .checker(commander.checker())
                    .build()
                    .stream()
                    .forEach(commander.downstreamConsumer()))
                .describe(() -> commander.buildCommandLineComposer().format()));
  }

  static ContextPredicate createContextPredicate(
      Commander<?> commander) {
    return multiParamsPredicateFor(commander.variableNames())
        .toContextPredicate(printablePredicate(
            (Params params) -> {
              ProcessStreamer.Builder processStreamerBuilder = createProcessStreamerBuilder(commander, params);
              try {
                processStreamerBuilder
                    .checker(commander.checker())
                    .build()
                    .stream()
                    .forEach(commander.downstreamConsumer());
                return true;
              } catch (ProcessStreamer.Failure failure) {
                String msg = format("Condition '%s' was not satisfied: %s", commander.checker(), failure.getMessage());
                LOGGER.debug(msg);
                LOGGER.trace(msg, failure);
                return false;
              }
            })
            .describe(() -> format(
                "outputOf[command:'%s'].matches[%s]",
                commander.buildCommandLineComposer().format(),
                objectToStringIfOverridden(commander.checker(), () -> "(noname)"))));
  }

  static ContextFunction<String> createContextFunction(Commander<?> commander) {
    return ContextFunctions.<String>multiParamsFunctionFor(commander.variableNames())
        .toContextFunction(params ->
            createProcessStreamerBuilder(commander, params)
                .checker(commander.checker())
                .build()
                .stream()
                .peek(commander.downstreamConsumer())
                .collect(joining(format("%n"))));
  }

  static ProcessStreamer.Builder createProcessStreamerBuilder(Commander<?> commander, Params params) {
    return createProcessStreamerBuilder(
        commander.stdin(),
        commander.shell(),
        commander.cwd().orElse(null),
        commander.envvars(),
        commander.buildCommandLineComposer(),
        params
    );
  }

  static ProcessStreamer.Builder createProcessStreamerBuilder(
      Stream<String> stdin, Shell shell, File cwd, Map<String, String> envvars,
      CommandLineComposer commandLineComposer,
      Params params) {
    String[] variableNames = params.paramNames().toArray(new String[0]);
    Object[] variableValues = params.paramNames()
        .stream()
        .map(params::valueOf)
        .toArray();
    String commandLine = commandLineComposer
        .apply(variableNames)
        .apply(params.context(), variableValues);
    LOGGER.info("Command Line:{}", commandLine);
    LOGGER.trace("Shell:{}", shell);
<<<<<<< HEAD
    LOGGER.trace("Cwd:{}", cwd);
    LOGGER.trace("Environment variables:{}", envvars);
=======
    if (cwd != null)
      LOGGER.debug("Cwd:{}", cwd);
    if (!envvars.isEmpty())
      LOGGER.debug("Environment variables:{}", envvars);
>>>>>>> 5e2ced84
    ProcessStreamer.Builder ret;
    if (stdin == null)
      ret = ProcessStreamer.source(shell);
    else
      ret = ProcessStreamer.pipe(stdin, shell);
    envvars.forEach(ret::env);
    if (cwd != null)
      ret.cwd(cwd);
    return ret.command(commandLine);
  }
}<|MERGE_RESOLUTION|>--- conflicted
+++ resolved
@@ -140,15 +140,10 @@
         .apply(params.context(), variableValues);
     LOGGER.info("Command Line:{}", commandLine);
     LOGGER.trace("Shell:{}", shell);
-<<<<<<< HEAD
-    LOGGER.trace("Cwd:{}", cwd);
-    LOGGER.trace("Environment variables:{}", envvars);
-=======
     if (cwd != null)
       LOGGER.debug("Cwd:{}", cwd);
     if (!envvars.isEmpty())
       LOGGER.debug("Environment variables:{}", envvars);
->>>>>>> 5e2ced84
     ProcessStreamer.Builder ret;
     if (stdin == null)
       ret = ProcessStreamer.source(shell);
