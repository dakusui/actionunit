package com.github.dakusui.actionunit.core;

import com.github.dakusui.actionunit.actions.Leaf;
import com.github.dakusui.actionunit.actions.ValueHolder;

import java.util.Objects;
import java.util.function.Consumer;
import java.util.function.Function;

public interface ValueHandlerActionFactory<T> extends Function<ValueHolder<T>, Action>, Context, Cloneable {
  static <T> ValueHandlerActionFactory<T> create(String description, Consumer<T> handlerBody) {
    Objects.requireNonNull(handlerBody);
    return new ValueHandlerActionFactory<T>() {
      @Override
<<<<<<< HEAD
      public Action create(Context context, Supplier<T> data) {
        return Leaf.create(this.generateId(), description, () -> handlerBody.accept(data.get()));
=======
      public Action create(Context factory, ValueHolder<T> valueHolder) {
        return Leaf.create(this.generateId(), description, () -> handlerBody.accept(valueHolder.get()));
>>>>>>> fd8342cc
      }
    };
  }

  default Action apply(ValueHolder<T> valueHolder) {
    ID_GENERATOR_MANAGER.reset(this);
    return create(this, valueHolder);
  }

  Action create(Context factory, ValueHolder<T> valueHolder);
}<|MERGE_RESOLUTION|>--- conflicted
+++ resolved
@@ -12,13 +12,8 @@
     Objects.requireNonNull(handlerBody);
     return new ValueHandlerActionFactory<T>() {
       @Override
-<<<<<<< HEAD
-      public Action create(Context context, Supplier<T> data) {
-        return Leaf.create(this.generateId(), description, () -> handlerBody.accept(data.get()));
-=======
-      public Action create(Context factory, ValueHolder<T> valueHolder) {
+      public Action create(Context context, ValueHolder<T> valueHolder) {
         return Leaf.create(this.generateId(), description, () -> handlerBody.accept(valueHolder.get()));
->>>>>>> fd8342cc
       }
     };
   }
