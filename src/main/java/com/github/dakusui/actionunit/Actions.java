package com.github.dakusui.actionunit;

import com.github.dakusui.actionunit.actions.*;
import com.github.dakusui.actionunit.connectors.Connectors;
import com.github.dakusui.actionunit.connectors.Pipe;
import com.github.dakusui.actionunit.connectors.Sink;
import com.github.dakusui.actionunit.connectors.Source;
import com.github.dakusui.actionunit.exceptions.ActionException;
import com.google.common.base.Function;

import java.util.concurrent.TimeUnit;

import static com.github.dakusui.actionunit.actions.ForEach.Mode.SEQUENTIALLY;
import static com.github.dakusui.actionunit.Utils.nonameIfNull;
import static com.github.dakusui.actionunit.Utils.transform;
import static com.github.dakusui.actionunit.connectors.Connectors.toPipe;
import static com.github.dakusui.actionunit.connectors.Connectors.toSource;
import static com.google.common.base.Preconditions.checkArgument;
import static com.google.common.base.Preconditions.checkNotNull;
import static java.lang.String.format;
import static java.util.Arrays.asList;
import static java.util.concurrent.TimeUnit.NANOSECONDS;

/**
 * This class contains static utility methods that return objects of type {@code Action}.
 * How objects returned by methods in this class are performed is subject to actual implementations
 * of {@link Action.Visitor} interfaces, such as
 * {@link com.github.dakusui.actionunit.visitors.ActionRunner}.
 *
 * @see Action
 * @see Action.Visitor
 */
public enum Actions {
  ;

  /**
   * Creates a simple action object.
   *
   * @param runnable An object whose {@code run()} method run by a returned {@code Action} object.
   * @see Leaf
   */
  public static Action simple(final Runnable runnable) {
    checkNotNull(runnable);
    return new Leaf() {
      @Override
      public void perform() {
        runnable.run();
      }
      @Override
      public String toString() {
        return Utils.describe(runnable);
      }
    };
  }

  /**
   * Creates a simple action object.
   *
   * @param summary  A string used by {@code describe()} method of a returned {@code Action} object.
   * @param runnable An object whose {@code run()} method run by a returned {@code Action} object.
   * @see Leaf
   */
  public static Action simple(final String summary, final Runnable runnable) {
    return named(summary, simple(runnable));
  }

  /**
   * Creates a named action object.
   *
   * @param name name of the action
   * @param action action to be named.
   */
  public static Action named(String name, Action action) {
    return Named.Factory.create(name, action);
  }

  /**
   * Creates an action which runs given {@code actions} in a concurrent manner.
   *
   * @param actions {@code Action} objects performed by returned {@code Action} object.
   * @see Sequential.Impl
   */
  public static Action concurrent(Action... actions) {
    return concurrent(asList(actions));
  }

  /**
   * Creates an action which runs given {@code actions} in a concurrent manner.
   *
   * @param summary A string used by {@code describe()} method of a returned {@code Action} object.
   * @param actions {@code Action} objects performed by a returned {@code Action} object.
   * @see Sequential.Impl
   */
  public static Action concurrent(String summary, Action... actions) {
    return concurrent(summary, asList(actions));
  }

  /**
   * Creates an action which runs given {@code actions} in a concurrent manner.
   *
   * @param summary A string used by {@code describe()} method of a returned {@code Action} object.
   * @param actions {@code Action} objects performed by returned {@code Action} object.
   * @see Sequential.Impl
   */
  public static Action concurrent(String summary, Iterable<? extends Action> actions) {
    return named(summary, concurrent(actions));
  }

  /**
   * Creates an action which runs given {@code actions} in a concurrent manner.
   *
   * @param actions {@code Action} objects performed by returned {@code Action} object.
   * @see Sequential.Impl
   */
  public static Action concurrent(Iterable<? extends Action> actions) {
    return Concurrent.Factory.INSTANCE.create(actions);
  }

  /**
   * Creates an action which runs given {@code actions} in a sequential manner.
   *
   * @param actions {@code Action} objects performed by returned {@code Action} object.
   * @see Sequential.Impl
   */
  public static Action sequential(Action... actions) {
    return sequential(asList(actions));
  }

  /**
   * Creates an action which runs given {@code actions} in a sequential manner.
   *
   * @param actions {@code Action} objects performed by returned {@code Action} object.
   * @see Sequential.Impl
   */
  public static Action sequential(Iterable<? extends Action> actions) {
    return Sequential.Factory.INSTANCE.create(actions);
  }

  /**
   * Creates an action which runs given {@code actions} in a sequential manner.
   *
   * @param summary A string used by {@code describe()} method of a returned {@code Action} object.
   * @param actions {@code Action} objects performed by returned {@code Action} object.
   * @see Sequential.Impl
   */
  public static Action sequential(String summary, Action... actions) {
    return sequential(summary, asList(actions));
  }

  /**
   * Creates an action which runs given {@code actions} in a sequential manner.
   *
   * @param summary A string used by {@code describe()} method of a returned {@code Action} object.
   * @param actions {@code Action} objects performed by returned {@code Action} object.
   * @see Sequential.Impl
   */
  public static Action sequential(String summary, Iterable<? extends Action> actions) {
    return named(summary, sequential(actions));
  }

  /**
   * Creates an action object which times out after duration specified by given parameters.
   *
   * @param action   An action performed by the returned object.
   * @param duration A parameter to specify duration to time out with {@code timeUnit} parameter.
   * @param timeUnit Time unit of {@code duration}.
   */
  public static Action timeout(Action action, long duration, TimeUnit timeUnit) {
    checkNotNull(timeUnit);
    return new TimeOut(action, NANOSECONDS.convert(duration, timeUnit));
  }

  /**
   * Creates an action which retries given {@code action}.
   *
   * @param action   An action retried by the returned {@code Action}.
   * @param times    How many times given {@code action} will be retried. If 0 is given, no retry will happen.
   *                 If {@link Retry#INFINITE} is given, returned
   *                 action will re-try infinitely until {@code action} successes.
   * @param interval Interval between actions.
   * @param timeUnit Time unit of {@code interval}.
   */
  public static Action retry(Action action, int times, long interval, TimeUnit timeUnit) {
    checkNotNull(timeUnit);
    return new Retry(action, NANOSECONDS.convert(interval, timeUnit), times);
  }

  @SafeVarargs
  public static <T> Action forEach(Iterable<T> dataSource, ForEach.Mode mode, Action action, Sink<T>... sinks) {
    return new ForEach<>(
        mode.getFactory(),
        transform(dataSource, new ToSource<T>()),
        action,
        sinks
    );
  }

  @SafeVarargs
  public static <T> Action forEach(Iterable<T> dataSource, Action action, Sink<T>... sinks) {
    return forEach(dataSource, SEQUENTIALLY, action, sinks);
  }

  @SafeVarargs
  public static <T> Action forEach(Iterable<T> dataSource, ForEach.Mode mode, final Sink<T>... sinks) {
    return forEach(
        dataSource,
        mode,
        sequential(
            transform(asList(sinks),
                new Function<Sink<T>, Action>() {
                  @Override
                  public Action apply(final Sink<T> sink) {
                    return tag(asList(sinks).indexOf(sink));
                  }
                }
            )),
        sinks);
  }

  @SafeVarargs
  public static <T> Action forEach(Iterable<T> dataSource, final Sink<T>... sinks) {
    return forEach(dataSource, SEQUENTIALLY, sinks);
  }

  public static Action tag(int i) {
<<<<<<< HEAD
    return new With.Tag(i);
=======
    return new Tag(i);
>>>>>>> 29fe2f62
  }

  @SafeVarargs
  public static <T> Action with(T value, Action action, Sink<T>... sinks) {
    return new With.Base<>(Connectors.immutable(value), action, sinks);
  }

  @SafeVarargs
  public static <T> Action with(T value, final Sink<T>... sinks) {
    return with(
        value,
        sequential(
            transform(asList(sinks),
                new Function<Sink<T>, Action>() {
                  @Override
                  public Action apply(final Sink<T> sink) {
                    return tag(asList(sinks).indexOf(sink));
                  }
                }
            )),
        sinks);
  }

  /**
   * Returns an action that does nothing.
   */
  public static Action nop() {
    return nop("(nop)");
  }

  /**
   * Returns an action that does nothing.
   *
   * @param summary A string that describes returned action.
   */
  public static Action nop(final String summary) {
    return new Leaf() {
      @Override
      public void perform() {
      }

      @Override
      public String toString() {
        return nonameIfNull(summary);
      }
    };
  }

  /**
   * Returns an action that waits for given amount of time.
   *
   * @param duration Duration to wait for.
   * @param timeUnit Time unit of the {@code duration}.
   */
  public static Action waitFor(final long duration, final TimeUnit timeUnit) {
    checkArgument(duration >= 0, "duration must be non-negative but %d was given", duration);
    checkNotNull(timeUnit);
    return new Leaf() {
      @Override
      public void perform() {
        try {
          timeUnit.sleep(duration);
        } catch (InterruptedException e) {
          throw ActionException.wrap(e);
        }
      }

      @Override
      public String toString() {
        return format("Wait for %s", Utils.formatDuration(NANOSECONDS.convert(duration, timeUnit)));
      }
    };
  }

  public static Attempt.Builder attempt(Action attempt) {
    return new Attempt.Builder(checkNotNull(attempt));
  }

  public static Attempt.Builder attempt(Runnable attempt) {
    return attempt(simple(checkNotNull(attempt)));
  }

  @SafeVarargs
  public static <I, O> Action pipe(
      Source<I> source,
      Pipe<I, O> piped,
      Sink<O>... sinks
  ) {
    return Piped.Factory.create(source, piped, sinks);
  }

  @SafeVarargs
  public static <I, O> Action pipe(
      Source<I> source,
      Function<I, O> pipe,
      Sink<O>... sinks
  ) {
    return pipe(source, toPipe(pipe), sinks);
  }

  @SafeVarargs
  public static <I, O> Action pipe(
      Pipe<I, O> pipe,
      Sink<O>... sinks
  ) {
    return pipe(Connectors.<I>context(), pipe, sinks);
  }

  @SafeVarargs
  public static <I, O> Action pipe(
      Function<I, O> func,
      Sink<O>... sinks
  ) {
    return pipe(toPipe(func), sinks);
  }

  public static <I, O> TestAction.Builder<I, O> test() {
    return test(null);
  }

  public static <I, O> TestAction.Builder<I, O> test(String name) {
    return new TestAction.Builder<>(name);
  }


  public static class ToSource<T> implements Function<T, Source<T>> {
    @Override
    public Source<T> apply(T t) {
      return toSource(t);
    }
  }
}<|MERGE_RESOLUTION|>--- conflicted
+++ resolved
@@ -223,11 +223,7 @@
   }
 
   public static Action tag(int i) {
-<<<<<<< HEAD
-    return new With.Tag(i);
-=======
     return new Tag(i);
->>>>>>> 29fe2f62
   }
 
   @SafeVarargs
